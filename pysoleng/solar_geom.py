--- conflicted
+++ resolved
@@ -400,13 +400,8 @@
     )
     validate_numeric_value(value=hour_angle_degrees, minimum=-180, maximum=180)
 
-<<<<<<< HEAD
     calculated_zenith = np.degrees(
         np.arccos(
-=======
-    calculated_zenith = degrees(
-        acos(
->>>>>>> 10b1b223
             (
                 np.cos(np.radians(latitude_degrees))
                 * np.cos(np.radians(declination_degrees))
